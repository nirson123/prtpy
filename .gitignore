# Byte-compiled / optimized / DLL files
benchmarks/results
__pycache__/
*.py[cod]
*$py.class

# C extensions
*.so

# Distribution / packaging
.Python
build/
develop-eggs/
dist/
downloads/
eggs/
.eggs/
lib/
lib64/
parts/
sdist/
var/
wheels/
pip-wheel-metadata/
share/python-wheels/
*.egg-info/
.installed.cfg
*.egg
MANIFEST

# PyInstaller
#  Usually these files are written by a python script from a template
#  before PyInstaller builds the exe, so as to inject date/other infos into it.
*.manifest
*.spec

# Installer logs
pip-log.txt
pip-delete-this-directory.txt

# Unit test / coverage reports
htmlcov/
.tox/
.nox/
.coverage
.coverage.*
.cache
nosetests.xml
coverage.xml
*.cover
*.py,cover
.hypothesis/
.pytest_cache/

# Translations
*.mo
*.pot

# Django stuff:
*.log
local_settings.py
db.sqlite3
db.sqlite3-journal

# Flask stuff:
instance/
.webassets-cache

# Scrapy stuff:
.scrapy

# Sphinx documentation
docs/_build/

# PyBuilder
target/

# Jupyter Notebook
.ipynb_checkpoints

# IPython
profile_default/
ipython_config.py

# pyenv
.python-version

# pipenv
#   According to pypa/pipenv#598, it is recommended to include Pipfile.lock in version control.
#   However, in case of collaboration, if having platform-specific dependencies or dependencies
#   having no cross-platform support, pipenv may install dependencies that don't work, or not
#   install all needed dependencies.
#Pipfile.lock

# PEP 582; used by e.g. github.com/David-OConnor/pyflow
__pypackages__/

# Celery stuff
celerybeat-schedule
celerybeat.pid

# SageMath parsed files
*.sage.py

# Environments
.env
.venv*
env/
venv/
ENV/
env.bak/
venv.bak/

# Spyder project settings
.spyderproject
.spyproject

# Rope project settings
.ropeproject

# mkdocs documentation
/site

# mypy
.mypy_cache/
.dmypy.json
dmypy.json

# Pyre type checker
.pyre/


# Old files
*.old

<<<<<<< HEAD
.idea
*.docx
=======
# idea files
workspace.xml
.idea
>>>>>>> f8e3ce0c
<|MERGE_RESOLUTION|>--- conflicted
+++ resolved
@@ -133,11 +133,7 @@
 # Old files
 *.old
 
-<<<<<<< HEAD
-.idea
-*.docx
-=======
 # idea files
 workspace.xml
 .idea
->>>>>>> f8e3ce0c
+*.docx